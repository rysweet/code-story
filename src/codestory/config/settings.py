"""Settings module implementing layered configuration with precedence rules."""

import os
import sys
from functools import lru_cache
from pathlib import Path
from typing import Dict, Any, List, Literal, Optional, ClassVar

import tomli
from pydantic import BaseModel, Field, field_validator, SecretStr, model_validator
from pydantic_settings import BaseSettings, SettingsConfigDict


class Neo4jSettings(BaseModel):
    """Neo4j database connection settings."""

    uri: str = Field(..., description="Neo4j connection URI")
    username: str = Field("neo4j", description="Neo4j username")
    password: SecretStr = Field(..., description="Neo4j password")
    database: str = Field("neo4j", description="Neo4j database name")
    connection_timeout: int = Field(30, description="Connection timeout in seconds")
    max_connection_pool_size: int = Field(
        50, description="Maximum connection pool size"
    )
    connection_acquisition_timeout: int = Field(
        60, description="Connection acquisition timeout in seconds"
    )


class RedisSettings(BaseModel):
    """Redis connection settings."""

    uri: str = Field(..., description="Redis connection URI")


class OpenAISettings(BaseModel):
    """OpenAI API settings."""

    api_key: Optional[SecretStr] = Field(
        None, description="OpenAI API key (for direct API key auth)"
    )
    endpoint: str = Field(
        "https://api.openai.com/v1", description="OpenAI API endpoint"
    )
    tenant_id: Optional[str] = Field(
        None, description="Azure AD tenant ID for authentication"
    )
    subscription_id: Optional[str] = Field(None, description="Azure subscription ID")
    embedding_model: str = Field(
        "text-embedding-3-small", description="OpenAI embedding model to use"
    )
    chat_model: str = Field("gpt-4o", description="OpenAI chat model to use")
    reasoning_model: str = Field(
        "gpt-4o", description="OpenAI model for reasoning tasks"
    )
    api_version: str = Field(
        "2025-03-01-preview", description="API version (for Azure OpenAI)"
    )
    max_retries: int = Field(3, description="Maximum number of retries")
    retry_backoff_factor: float = Field(
        2.0, description="Backoff factor between retries"
    )
    temperature: float = Field(0.1, description="Temperature for generation")
    max_tokens: int = Field(4096, description="Maximum tokens per request")
    timeout: float = Field(60.0, description="Timeout in seconds for API requests")


class AzureOpenAISettings(BaseModel):
    """Azure OpenAI API settings."""

    api_key: Optional[SecretStr] = Field(None, description="Azure OpenAI API key")
    endpoint: Optional[str] = Field(None, description="Azure OpenAI endpoint")
    deployment_id: str = Field("gpt-4o", description="Azure OpenAI deployment ID")
    api_version: str = Field("2024-05-01", description="Azure OpenAI API version")
    embedding_model: str = Field(
        "text-embedding-3-small", description="Azure OpenAI embedding model to use"
    )
    chat_model: str = Field("gpt-4o", description="Azure OpenAI chat model to use")
    reasoning_model: str = Field(
        "gpt-4o", description="Azure OpenAI model for reasoning tasks"
    )


class ServiceSettings(BaseModel):
    """Service configuration settings."""

    host: str = Field("0.0.0.0", description="Service host")
    port: int = Field(8000, description="Service port")
    workers: int = Field(4, description="Number of worker processes")
    log_level: str = Field("INFO", description="Logging level")
    environment: Literal["development", "testing", "production"] = Field(
        "development", description="Deployment environment"
    )
    enable_telemetry: bool = Field(True, description="Enable OpenTelemetry")
    worker_concurrency: int = Field(4, description="Celery worker concurrency")

    @field_validator("log_level")
    def validate_log_level(cls, v: str) -> str:
        """Validate log level is a valid logging level."""
        valid_levels = ["DEBUG", "INFO", "WARNING", "ERROR", "CRITICAL"]
        if v.upper() not in valid_levels:
            raise ValueError(f"Log level must be one of {valid_levels}")
        return v.upper()


class IngestionSettings(BaseModel):
    """Ingestion pipeline settings."""

    config_path: str = Field(
        "pipeline_config.yml", description="Path to pipeline configuration file"
    )
    chunk_size: int = Field(1024, description="Text chunk size for processing")
    chunk_overlap: int = Field(200, description="Overlap between text chunks")
    embedding_model: str = Field(
        "text-embedding-3-small", description="Model for embeddings"
    )
    embedding_dimensions: int = Field(
        1536, description="Dimensions in embedding vectors"
    )
    max_retries: int = Field(3, description="Number of retry attempts")
    retry_backoff_factor: float = Field(
        2.0, description="Backoff multiplier between retries"
    )
    concurrency: int = Field(5, description="Default concurrency for ingestion tasks")
    steps: Dict[str, Dict[str, Any]] = Field(
        default_factory=dict, description="Step-specific configuration"
    )

    @model_validator(mode="after")
    def ensure_default_steps(self) -> "IngestionSettings":
        """Ensure default steps configuration exists."""
        if "steps" not in self.__dict__ or not self.steps:
            self.steps = {
                "blarify": {"timeout": 300, "docker_image": "codestory/blarify:latest"},
                "filesystem": {
                    "ignore_patterns": ["node_modules/", ".git/", "__pycache__/"]
                },
                "summarizer": {"max_concurrency": 5, "max_tokens_per_file": 8000},
                "docgrapher": {"enabled": True},
            }
        return self


class PluginSettings(BaseModel):
    """Plugin settings."""

    enabled: List[str] = Field(
        ["blarify", "filesystem", "summarizer", "docgrapher"],
        description="List of enabled plugins",
    )
    plugin_directory: str = Field(
        "plugins", description="Directory for plugin discovery"
    )


class TelemetrySettings(BaseModel):
    """Telemetry settings."""

    metrics_port: int = Field(9090, description="Port for Prometheus metrics")
    metrics_endpoint: str = Field(
        "/metrics", description="Endpoint for Prometheus metrics"
    )
    trace_sample_rate: float = Field(1.0, description="OpenTelemetry trace sample rate")
    log_format: str = Field("json", description="Log format")

    @field_validator("log_format")
    def validate_log_format(cls, v: str) -> str:
        """Validate that log format is either 'json' or 'text'."""
        if v not in ["json", "text"]:
            raise ValueError("log_format must be either 'json' or 'text'")
        return v


class InterfaceSettings(BaseModel):
    """Interface settings for GUI and CLI."""

    theme: str = Field("dark", description="Default theme (dark/light)")
    default_view: str = Field("graph", description="Default view (graph/list)")
    graph_layout: str = Field("force", description="Default graph layout algorithm")
    max_nodes: int = Field(1000, description="Maximum nodes to display at once")
    max_edges: int = Field(5000, description="Maximum edges to display at once")
    auto_refresh: bool = Field(True, description="Auto-refresh views")
    refresh_interval: int = Field(30, description="Refresh interval in seconds")


class AzureSettings(BaseModel):
    """Azure settings."""

    keyvault_name: Optional[str] = Field(None, description="Azure KeyVault name")
    tenant_id: Optional[str] = Field(None, description="Azure tenant ID")
    client_id: Optional[str] = Field(None, description="Azure client ID")
    client_secret: Optional[SecretStr] = Field(None, description="Azure client secret")


def get_project_root() -> Path:
    """Return the path to the project root directory."""
    # This assumes the config module is at src/codestory/config/settings.py
    return Path(__file__).parent.parent.parent.parent


class Settings(BaseSettings):
    """Main settings class with layered configuration.

    Loads settings with the following precedence:
    1. Environment variables
    2. .env file
    3. .codestory.toml
    4. Default values

    Environment variables are expected to be uppercase and can use double underscore
    as a separator for nested settings, e.g., NEO4J__PASSWORD for neo4j.password.
    """

    # Core settings
    app_name: str = Field("code-story", description="Application name")
    version: str = Field("0.1.0", description="Application version")
    description: str = Field(
        "A system to convert codebases into richly-linked knowledge graphs with natural-language summaries",
        description="Application description",
    )
    environment: Literal["development", "testing", "production"] = Field(
        "development", description="Deployment environment"
    )
    log_level: str = Field("INFO", description="Logging level")

    # Authentication
    auth_enabled: bool = Field(False, description="Enable authentication")

    # Component settings
    neo4j: Neo4jSettings
    redis: RedisSettings
    openai: OpenAISettings
    azure_openai: AzureOpenAISettings
    service: ServiceSettings
    ingestion: IngestionSettings
    plugins: PluginSettings
    telemetry: TelemetrySettings
    interface: InterfaceSettings
    azure: AzureSettings

    _CONFIG_FILE: ClassVar[str] = ".codestory.toml"
    _DEFAULT_CONFIG_FILE: ClassVar[str] = ".codestory.default.toml"
    _ENV_FILE: ClassVar[str] = ".env"

    # Pydantic settings configuration
    model_config = SettingsConfigDict(
        env_file=".env",
        env_nested_delimiter="__",
        case_sensitive=False,
        extra="ignore",
        validate_default=True,
    )

    def __init__(self, **data: Any) -> None:
        """Initialize settings with layered configuration.
        
        Configuration is loaded with the following precedence:
        1. Environment variables
        2. Custom config file specified via CODESTORY_CONFIG_FILE env var
        3. .env file in the current directory (bootstrap settings)
        4. .codestory.toml in the current directory (application settings)
        5. .codestory.default.toml in the project root
        6. Default values in the settings classes
        """
        # Check if we're in a test environment
        in_test_env = (
            os.environ.get("CODESTORY_TEST_ENV") == "true" or
            os.environ.get("NEO4J_DATABASE") == "testdb" or
            "pytest" in sys.modules or
            os.environ.get("GITHUB_ACTIONS") == "true"
        )

        # Print debug info in test environments
        if in_test_env:
            print(f"Detected test environment. Current directory: {os.getcwd()}")
            print(f"Project root: {get_project_root()}")

        # Check for custom config file specified in environment variable
        custom_config_file = os.environ.get("CODESTORY_CONFIG_FILE")
        
        # Load settings from config files with the following precedence:
        # 1. Custom config file specified via CODESTORY_CONFIG_FILE env var
        # 2. .env file for bootstrap settings
        # 3. .codestory.toml in the current directory
        # 4. .codestory.default.toml in the project root
        toml_settings = {}
        config_file = self._CONFIG_FILE
        config_files_to_try = []
        env_files_to_try = []
        
        # For tests, use the test configuration
        if in_test_env:
            # Look for test_config.toml in various locations
            test_config_paths = [
                os.path.join(get_project_root(), "tests/fixtures/test_config.toml"),
                os.path.join(os.getcwd(), "tests/fixtures/test_config.toml"),
                os.path.join(os.getcwd(), "test_config.toml"),
                # Additional paths for CI
                "/home/runner/work/code-story/code-story/tests/fixtures/test_config.toml",
            ]

            for test_path in test_config_paths:
                if os.path.exists(test_path):
                    config_file = test_path
                    config_files_to_try = [test_path]
                    print(f"Found test config at: {test_path}")
                    break
                else:
                    print(f"Test config not found at: {test_path}")
        else:
            # Normal operation - try configs in order of precedence
            
            # First, set up environment files to try (bootstrap settings)
            if custom_config_file and custom_config_file.endswith(".env"):
                env_files_to_try.append(custom_config_file)
            
            # Look for .env file - these are bootstrap settings
            env_files_to_try.extend([
                self._ENV_FILE,                                        # .env in current directory
                os.path.join(get_project_root(), self._ENV_FILE),     # .env in project root
            ])
            
            # Now, set up TOML files to try (application settings)
            if custom_config_file and custom_config_file.endswith(".toml"):
                config_files_to_try.append(custom_config_file)
            
            config_files_to_try.append(self._CONFIG_FILE)  # .codestory.toml in current directory
            
            # Add default config as a fallback
            default_config_path = os.path.join(get_project_root(), self._DEFAULT_CONFIG_FILE)
            if os.path.exists(default_config_path):
                config_files_to_try.append(default_config_path)
<<<<<<< HEAD
=======
        
        # Try to load environment files first
        for env_file in env_files_to_try:
            if os.path.exists(env_file) and env_file.endswith(".env"):
                if in_test_env:
                    print(f"Found .env file at: {env_file}")
                
                # We'll rely on Pydantic's built-in .env loading via model_config
                # But we need to explicitly set which file to use
                self.model_config["env_file"] = env_file
                break
>>>>>>> 516d6584
                
        # Try to load the first available TOML config file
        config_loaded = False
        for cf in config_files_to_try:
            if os.path.exists(cf):
                try:
                    with open(cf, "rb") as f:
                        # Use logging instead of print for debug output
                        if in_test_env:
                            print(f"Loading TOML config from {cf}")
                        toml_data = tomli.load(f)
                        if in_test_env:
                            print(f"Config loaded, keys: {', '.join(toml_data.keys())}")
                        toml_settings = flatten_dict(toml_data)
                        if in_test_env:
                            print(f"Flattened settings created, length: {len(toml_settings)}")
                        config_loaded = True
                        break
                except Exception as e:
                    if in_test_env:
                        print(f"Error loading {cf}: {e}")
                        import traceback
                        traceback.print_exc()
                    # Try the next config file
        
        # If no config files were loaded successfully
        if not config_loaded and in_test_env:
            pass
        elif in_test_env:
            # Provide default settings for tests if no config file is found
            print("No test configuration found. Using default test settings.")
            toml_settings = {
                # Neo4j settings
                "neo4j__uri": "bolt://localhost:7687",
                "neo4j__username": "neo4j",
                "neo4j__password": "password",
                "neo4j__database": "testdb",
                "neo4j__connection_timeout": 30,
                "neo4j__max_connection_pool_size": 50,
                "neo4j__connection_acquisition_timeout": 60,

                # Redis settings
                "redis__uri": "redis://localhost:6379/0",

                # OpenAI settings
                "openai__api_key": "sk-test-key-openai",
                "openai__endpoint": "https://api.openai.com/v1",
                "openai__embedding_model": "text-embedding-3-small",
                "openai__chat_model": "gpt-4o",
                "openai__reasoning_model": "gpt-4o",
                "openai__api_version": "2025-03-01-preview",
                "openai__max_retries": 3,
                "openai__retry_backoff_factor": 2.0,
                "openai__temperature": 0.1,
                "openai__max_tokens": 4096,
                "openai__timeout": 60.0,

                # Azure OpenAI settings
                "azure_openai__api_key": "sk-test-key-azure",
                "azure_openai__endpoint": "https://test-openai.openai.azure.com/",
                "azure_openai__deployment_id": "gpt-4o",
                "azure_openai__api_version": "2024-05-01",
                "azure_openai__embedding_model": "text-embedding-3-small",
                "azure_openai__chat_model": "gpt-4o",
                "azure_openai__reasoning_model": "gpt-4o",

                # Service settings
                "service__host": "0.0.0.0",
                "service__port": 8000,
                "service__workers": 4,
                "service__log_level": "INFO",
                "service__environment": "testing",
                "service__enable_telemetry": True,
                "service__worker_concurrency": 4,

                # Ingestion settings
                "ingestion__config_path": "pipeline_config.yml",
                "ingestion__chunk_size": 1024,
                "ingestion__chunk_overlap": 200,
                "ingestion__embedding_model": "text-embedding-3-small",
                "ingestion__embedding_dimensions": 1536,
                "ingestion__max_retries": 3,
                "ingestion__retry_backoff_factor": 2.0,
                "ingestion__concurrency": 5,
                "ingestion__steps": {
                    "blarify": {"timeout": 300, "docker_image": "codestory/blarify:latest"},
                    "filesystem": {"ignore_patterns": ["node_modules/", ".git/", "__pycache__/"]},
                    "summarizer": {"max_concurrency": 5, "max_tokens_per_file": 8000},
                    "docgrapher": {"enabled": True},
                },

                # Plugin settings
                "plugins__enabled": ["blarify", "filesystem", "summarizer", "docgrapher"],
                "plugins__plugin_directory": "plugins",

                # Telemetry settings
                "telemetry__metrics_port": 9090,
                "telemetry__metrics_endpoint": "/metrics",
                "telemetry__trace_sample_rate": 1.0,
                "telemetry__log_format": "json",

                # Interface settings
                "interface__theme": "dark",
                "interface__default_view": "graph",
                "interface__graph_layout": "force",
                "interface__max_nodes": 1000,
                "interface__max_edges": 5000,
                "interface__auto_refresh": True,
                "interface__refresh_interval": 30,

                # Azure settings
                "azure__keyvault_name": "",
                "azure__tenant_id": "",
                "azure__client_id": "",
                "azure__client_secret": ""
            }

        # Merge settings, with environment variables taking precedence
        merged_settings = {**toml_settings, **data}

        # Debug the settings before initialization (only in test environment)
        if in_test_env:
            print(f"Merged settings keys: {', '.join(merged_settings.keys())}")
            print(f"Number of merged settings: {len(merged_settings)}")

        # Check if we have flattened settings (looking for keys with separator)
        has_flattened = any("__" in k for k in merged_settings.keys())

        if has_flattened:
            if in_test_env:
                print("Detected flattened settings, converting to nested structure...")
            # Convert flattened settings to nested structure
            nested_settings = unflatten_dict(merged_settings)
            if in_test_env:
                print(f"Nested settings top-level keys: {', '.join(nested_settings.keys())}")

            # Ensure all required fields exist
            required_fields = ["neo4j", "redis", "openai", "azure_openai", "service",
                           "ingestion", "plugins", "telemetry", "interface", "azure"]
            for field in required_fields:
                if field not in nested_settings:
                    if in_test_env:
                        print(f"Adding missing required nested field: {field}")
                    nested_settings[field] = {}

            # Initialize with nested settings
            if in_test_env:
                print("Initializing with nested settings")
            super().__init__(**nested_settings)
            return

        # If not using nested settings, create empty settings directly for required fields
        if in_test_env:
            required_fields = ["neo4j", "redis", "openai", "azure_openai", "service",
                           "ingestion", "plugins", "telemetry", "interface", "azure"]
            for field in required_fields:
                # Check if the field exists in any form (flat or nested)
                if not any(k.startswith(f"{field}__") or k == field for k in merged_settings.keys()):
                    if in_test_env:
                        print(f"Adding missing required field: {field}")
                    merged_settings[field] = {}

        super().__init__(**merged_settings)

        # Load secrets from KeyVault if configured
        # Always try to call _load_secrets_from_keyvault to ensure mock is called in tests
        self._load_secrets_from_keyvault()

    def _load_secrets_from_keyvault(self) -> None:
        """Load sensitive settings from Azure KeyVault if configured."""
        if not self.azure.keyvault_name:
            return

        try:
            from azure.identity import DefaultAzureCredential
            from azure.keyvault.secrets import SecretClient

            credential = DefaultAzureCredential()
            client = SecretClient(
                vault_url=f"https://{self.azure.keyvault_name}.vault.azure.net/",
                credential=credential,
            )

            # Load Neo4j password if needed
            if not self.neo4j.password.get_secret_value():
                try:
                    secret = client.get_secret("neo4j-password")
                    self.neo4j.password = SecretStr(secret.value)
                except Exception:
                    pass

            # Load OpenAI API key if needed
            if not self.openai.api_key.get_secret_value():
                try:
                    secret = client.get_secret("openai-api-key")
                    self.openai.api_key = SecretStr(secret.value)
                except Exception:
                    pass

            # Load Azure OpenAI API key if needed
            if (
                self.azure_openai.api_key is None
                or not self.azure_openai.api_key.get_secret_value()
            ):
                try:
                    secret = client.get_secret("azure-openai-api-key")
                    self.azure_openai.api_key = SecretStr(secret.value)
                except Exception:
                    pass

            # Load Azure client secret if needed
            if (
                self.azure.client_secret is None
                or not self.azure.client_secret.get_secret_value()
            ):
                try:
                    secret = client.get_secret("azure-client-secret")
                    self.azure.client_secret = SecretStr(secret.value)
                except Exception:
                    pass

        except ImportError:
            print("Azure SDK not installed. Skipping KeyVault integration.")
        except Exception as e:
            print(f"Error loading secrets from KeyVault: {e}")


def flatten_dict(
    d: Dict[str, Any], parent_key: str = "", sep: str = "__"
) -> Dict[str, Any]:
    """Flatten nested dictionary with separator in keys.

    Example:
        {"neo4j": {"uri": "bolt://localhost:7687"}} -> {"neo4j__uri": "bolt://localhost:7687"}
    """
    items = []
    for k, v in d.items():
        new_key = f"{parent_key}{sep}{k}" if parent_key else k
        if isinstance(v, dict):
            items.extend(flatten_dict(v, new_key, sep=sep).items())
        else:
            items.append((new_key, v))
    return dict(items)

def unflatten_dict(
    d: Dict[str, Any], sep: str = "__"
) -> Dict[str, Any]:
    """Unflatten a dictionary with separator in keys into nested dictionaries.

    Example:
        {"neo4j__uri": "bolt://localhost:7687"} -> {"neo4j": {"uri": "bolt://localhost:7687"}}
    """
    result = {}
    for key, value in d.items():
        parts = key.split(sep)

        # Handle top-level keys without separator
        if len(parts) == 1:
            result[key] = value
            continue

        # Navigate to the right nested dictionary
        current = result
        for part in parts[:-1]:
            if part not in current:
                current[part] = {}
            current = current[part]

        # Set the value in the deepest level
        current[parts[-1]] = value

    return result


@lru_cache()
def get_settings() -> Settings:
    """Return cached settings instance.

    This function creates a singleton instance of Settings that is cached
    for the life of the application.

    Returns:
        Settings: The global settings instance.
    """
    return Settings()


def refresh_settings() -> None:
    """Refresh the settings from all sources.

    This clears the cache and forces a reload of all settings.
    """
    get_settings.cache_clear()<|MERGE_RESOLUTION|>--- conflicted
+++ resolved
@@ -252,16 +252,7 @@
     )
 
     def __init__(self, **data: Any) -> None:
-        """Initialize settings with layered configuration.
-        
-        Configuration is loaded with the following precedence:
-        1. Environment variables
-        2. Custom config file specified via CODESTORY_CONFIG_FILE env var
-        3. .env file in the current directory (bootstrap settings)
-        4. .codestory.toml in the current directory (application settings)
-        5. .codestory.default.toml in the project root
-        6. Default values in the settings classes
-        """
+        """Initialize settings with layered configuration."""
         # Check if we're in a test environment
         in_test_env = (
             os.environ.get("CODESTORY_TEST_ENV") == "true" or
@@ -286,7 +277,6 @@
         toml_settings = {}
         config_file = self._CONFIG_FILE
         config_files_to_try = []
-        env_files_to_try = []
         
         # For tests, use the test configuration
         if in_test_env:
@@ -309,41 +299,15 @@
                     print(f"Test config not found at: {test_path}")
         else:
             # Normal operation - try configs in order of precedence
-            
-            # First, set up environment files to try (bootstrap settings)
-            if custom_config_file and custom_config_file.endswith(".env"):
-                env_files_to_try.append(custom_config_file)
-            
-            # Look for .env file - these are bootstrap settings
-            env_files_to_try.extend([
-                self._ENV_FILE,                                        # .env in current directory
-                os.path.join(get_project_root(), self._ENV_FILE),     # .env in project root
-            ])
-            
-            # Now, set up TOML files to try (application settings)
-            if custom_config_file and custom_config_file.endswith(".toml"):
+            if custom_config_file:
                 config_files_to_try.append(custom_config_file)
             
-            config_files_to_try.append(self._CONFIG_FILE)  # .codestory.toml in current directory
+            config_files_to_try.append(self._CONFIG_FILE)
             
             # Add default config as a fallback
             default_config_path = os.path.join(get_project_root(), self._DEFAULT_CONFIG_FILE)
             if os.path.exists(default_config_path):
                 config_files_to_try.append(default_config_path)
-<<<<<<< HEAD
-=======
-        
-        # Try to load environment files first
-        for env_file in env_files_to_try:
-            if os.path.exists(env_file) and env_file.endswith(".env"):
-                if in_test_env:
-                    print(f"Found .env file at: {env_file}")
-                
-                # We'll rely on Pydantic's built-in .env loading via model_config
-                # But we need to explicitly set which file to use
-                self.model_config["env_file"] = env_file
-                break
->>>>>>> 516d6584
                 
         # Try to load the first available TOML config file
         config_loaded = False
