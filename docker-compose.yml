services:
  neo4j:
    image: neo4j:${NEO4J_VERSION:-5.18.0-enterprise}
    container_name: ${CONTAINER_PREFIX:-codestory}-neo4j
    ports:
      - "${NEO4J_HTTP_PORT:-7476}:7474"
      - "${NEO4J_BOLT_PORT:-7689}:7687"
    environment:
      - NEO4J_AUTH=${NEO4J_AUTH:-neo4j/password}
      - NEO4J_PLUGINS=["apoc", "graph-data-science"]
      - NEO4J_dbms_security_procedures_unrestricted=apoc.*,gds.*
      - NEO4J_dbms_memory_heap_initial__size=${NEO4J_MEMORY_HEAP_INITIAL:-512m}
      - NEO4J_dbms_memory_heap_max__size=${NEO4J_MEMORY_HEAP_MAX:-2G}
      - NEO4J_dbms_memory_pagecache_size=${NEO4J_MEMORY_PAGECACHE:-512m}
      - NEO4J_initial_dbms_default__database=${NEO4J_DATABASE:-neo4j}
      - NEO4J_server_config_strict__validation_enabled=false
      - NEO4J_apoc_export_file_enabled=true
      - NEO4J_apoc_import_file_enabled=true
      - NEO4J_apoc_import_file_use__neo4j__config=true
      - NEO4J_ACCEPT_LICENSE_AGREEMENT=yes
    volumes:
      - ${CONTAINER_PREFIX:-codestory}_neo4j_data:/data
      - ${CONTAINER_PREFIX:-codestory}_neo4j_logs:/logs
      - ${CONTAINER_PREFIX:-codestory}_neo4j_import:/var/lib/neo4j/import
      - ${CONTAINER_PREFIX:-codestory}_neo4j_plugins:/plugins
    healthcheck:
      test: ["CMD", "wget", "--no-verbose", "--spider", "http://localhost:7474"]
      interval: 10s
      timeout: 5s
      retries: 5
      
  redis:
<<<<<<< HEAD
    image: redis:7.2.4-alpine
    container_name: codestory-redis
    command: ["redis-server", "--port", "6380"]
    ports:
      - "6380:6380"
=======
    image: redis:${REDIS_VERSION:-7.2.4-alpine}
    container_name: ${CONTAINER_PREFIX:-codestory}-redis
    ports:
      - "${REDIS_PORT:-6389}:6379"
>>>>>>> 92eb14a9
    volumes:
      - ${CONTAINER_PREFIX:-codestory}_redis_data:/data
    healthcheck:
      test: ["CMD", "redis-cli", "-p", "6380", "ping"]
      interval: 10s
      timeout: 5s
      retries: 5
  
  # Add a real Celery worker
  worker:
<<<<<<< HEAD
    build:
      context: .
      dockerfile: Dockerfile.worker
    container_name: codestory-worker
    volumes:
      # Mount for repositories to be ingested - modify this path for your environment
      # Default mount for all repositories
=======
    image: python:${PYTHON_VERSION:-3.12-slim}
    container_name: ${CONTAINER_PREFIX:-codestory}-worker
    volumes:
      - .:/app
>>>>>>> 92eb14a9
      - ${REPOSITORY_PATH:-~/repositories}:/repositories
      - ${REPOSITORY_SOURCE:-$HOME/repositories}:${REPOSITORY_DEST:-/repositories}
      - ~/.azure:/root/.azure
<<<<<<< HEAD
    env_file:
      - .env
=======
      - /var/run/docker.sock:/var/run/docker.sock
    working_dir: /app
    command: >
      bash -c "apt-get update && apt-get install -y curl build-essential gnupg lsb-release docker.io &&
      curl -sL https://aka.ms/InstallAzureCLIDeb | bash &&
      groupadd -f docker &&
      adduser --disabled-password --gecos '' appuser &&
      usermod -aG docker appuser &&
      chown -R appuser:appuser /app &&
      mkdir -p /home/appuser/.local/bin &&
      mkdir -p /home/appuser/.azure &&
      cp -r /root/.azure/* /home/appuser/.azure/ || true &&
      chown -R appuser:appuser /home/appuser &&
      chown root:docker /var/run/docker.sock || true &&
      chmod 660 /var/run/docker.sock || true &&
      cd /app && bash /app/scripts/setup_container_config.sh &&
      su appuser -c '
        python -m venv /app/.venv &&
        . /app/.venv/bin/activate &&
        pip install --upgrade pip &&
        pip install -e . &&
        pip install docker azure-identity &&
        cp /app/.codestory.container.toml /app/.codestory.toml &&
        echo \"Starting Celery worker...\" &&
        cd /app && PYTHONPATH=/app python -m celery -A codestory.ingestion_pipeline.celery_app worker --loglevel=${WORKER_LOGLEVEL:-INFO} --concurrency=${WORKER_CONCURRENCY:-4} -Q ingestion
      '"
>>>>>>> 92eb14a9
    depends_on:
      neo4j:
        condition: service_healthy
      redis:
        condition: service_healthy
    healthcheck:
      test: ["CMD-SHELL", "celery -A codestory.ingestion_pipeline.celery_app inspect ping || celery -A codestory.ingestion_pipeline.celery_app inspect ping -d celery@$$(hostname) || exit 1"]
      interval: 15s
      timeout: 15s
      retries: 15
      start_period: 180s
      
  service:
    build:
      context: .
      dockerfile: Dockerfile.service
    container_name: codestory-service
    ports:
      - "8000:8000"
    volumes:
      # Mount for repositories to be ingested - modify this path for your environment
      # Default mount for all repositories
      - ${REPOSITORY_PATH:-~/repositories}:/repositories
      # Specific repository mount for ingestion when set
      - ${REPOSITORY_SOURCE:-$HOME/repositories}:${REPOSITORY_DEST:-/repositories}
      # Mount Azure credentials
      - ~/.azure:/root/.azure
    env_file:
      - .env
    depends_on:
      neo4j:
        condition: service_healthy
      redis:
        condition: service_healthy
      worker:
        condition: service_healthy
    healthcheck:
      test: ["CMD", "bash", "-c", "curl -f http://localhost:8000/health"]
      interval: 10s
      timeout: 5s
      retries: 10
      start_period: 120s

volumes:
  codestory_neo4j_data:
  codestory_neo4j_logs:
  codestory_neo4j_import:
  codestory_neo4j_plugins:
  codestory_redis_data:<|MERGE_RESOLUTION|>--- conflicted
+++ resolved
@@ -30,18 +30,10 @@
       retries: 5
       
   redis:
-<<<<<<< HEAD
-    image: redis:7.2.4-alpine
-    container_name: codestory-redis
-    command: ["redis-server", "--port", "6380"]
-    ports:
-      - "6380:6380"
-=======
     image: redis:${REDIS_VERSION:-7.2.4-alpine}
     container_name: ${CONTAINER_PREFIX:-codestory}-redis
     ports:
       - "${REDIS_PORT:-6389}:6379"
->>>>>>> 92eb14a9
     volumes:
       - ${CONTAINER_PREFIX:-codestory}_redis_data:/data
     healthcheck:
@@ -52,27 +44,13 @@
   
   # Add a real Celery worker
   worker:
-<<<<<<< HEAD
-    build:
-      context: .
-      dockerfile: Dockerfile.worker
-    container_name: codestory-worker
-    volumes:
-      # Mount for repositories to be ingested - modify this path for your environment
-      # Default mount for all repositories
-=======
     image: python:${PYTHON_VERSION:-3.12-slim}
     container_name: ${CONTAINER_PREFIX:-codestory}-worker
     volumes:
       - .:/app
->>>>>>> 92eb14a9
       - ${REPOSITORY_PATH:-~/repositories}:/repositories
       - ${REPOSITORY_SOURCE:-$HOME/repositories}:${REPOSITORY_DEST:-/repositories}
       - ~/.azure:/root/.azure
-<<<<<<< HEAD
-    env_file:
-      - .env
-=======
       - /var/run/docker.sock:/var/run/docker.sock
     working_dir: /app
     command: >
@@ -99,7 +77,6 @@
         echo \"Starting Celery worker...\" &&
         cd /app && PYTHONPATH=/app python -m celery -A codestory.ingestion_pipeline.celery_app worker --loglevel=${WORKER_LOGLEVEL:-INFO} --concurrency=${WORKER_CONCURRENCY:-4} -Q ingestion
       '"
->>>>>>> 92eb14a9
     depends_on:
       neo4j:
         condition: service_healthy
