--- conflicted
+++ resolved
@@ -296,7 +296,6 @@
    - UI preferences
    - Advanced settings
 
-<<<<<<< HEAD
 ### Required Configuration
 
 Code Story requires a `.env` file with essential connection settings. A comprehensive template file `.env.template` is provided in the repository that you can copy and modify:
@@ -337,24 +336,6 @@
 ```
 
 The CLI demo script can automatically configure the correct settings for Docker environments.
-
-=======
-### Setting Up Configuration
-
-The CLI provides a command to help you create a new `.env` file:
-
-```bash
-# Create a new .env file with default settings
-codestory config setup-env
-
-# Create a .env file configured for Docker networking
-codestory config setup-env --docker
-
-# Overwrite an existing .env file
-codestory config setup-env --force
-```
-
->>>>>>> 516d6584
 ### Managing Configuration
 
 Use the following commands to manage your configuration:
